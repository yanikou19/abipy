--- conflicted
+++ resolved
@@ -31,30 +31,12 @@
     def __init__(self, nspinor, nsppol, nspden, datar, structure, iorder="c"):
         """
         Args:
-<<<<<<< HEAD
-            nspinor:
-                Number of spinorial components.
-            nsppol:
-                Number of spins.
-            nspden:
-                Number of spin density components.
-            datar:
-                numpy array with the scalar field in real space. shape [nspden, nx, ny, nz]
-                Note that here, unlike, abinit we store the spin-components instead of the
-                sum over spins. For spin-polarized calculation, for example, datar[0] contains
-                the spin-up term whereas datar[1] stores the spin-up contribution.
-            structure:
-                `Structure` object describing the crystalline structure.
-            iorder:
-                Order of the array. "c" for C ordering, "f" for Fortran ordering.
-=======
             nspinor: Number of spinorial components.
             nsppol: Number of spins.
             nspden: Number of spin density components.
             datar: numpy array with the scalar field in real space. shape [..., nx, ny, nz]
             structure: :class:`Structure` object describing the crystalline structure.
             iorder: Order of the array. "c" for C ordering, "f" for Fortran ordering.
->>>>>>> 40190740
         """
         self.nspinor, self.nsppol, self.nspden = nspinor, nsppol, nspden
         self._structure = structure
@@ -100,14 +82,9 @@
 
     @lazy_property
     def datag(self):
-<<<<<<< HEAD
         """`ndarrray` with data in reciprocal space."""
         # FFT R --> G.
         return self.mesh.fft_r2g(self.datar)
-=======
-        """`ndarray` with data in reciprocal space."""
-        return self._datag
->>>>>>> 40190740
 
     @property
     def mesh(self):
@@ -318,14 +295,12 @@
     """
     Electronic density
     """
-<<<<<<< HEAD
     @classmethod
     def from_file(cls, filepath):
         """Initialize the object from a netCDF file."""
-=======
-    # TODO 
-    #  "exchange_functional",      # "exchange_functional"
-    #  "valence_charges",          # "valence_charges"
+        with DensityReader(filepath) as r:
+            return r.read_density(cls=cls)
+
     def __init__(self, nspinor, nsppol, nspden, rhor, structure, iorder="c"):
         """
         Args:
@@ -338,36 +313,6 @@
             iorder: Order of the array. "c" for C ordering, "f" for Fortran ordering.
         """
         super(Density, self).__init__(nspinor, nsppol, nspden, rhor, structure, iorder=iorder)
-
-    @classmethod
-    def from_file(cls, filepath):
-        """
-        Read density from an external netCDF file.
-
-        Args:
-            filepath: string or file object.
-        """
->>>>>>> 40190740
-        with DensityReader(filepath) as r:
-            return r.read_density(cls=cls)
-
-    #def __init__(self, nspinor, nsppol, nspden, rhor, structure, iorder="c"):
-    #    """
-    #    Args:
-    #        nspinor:
-    #            Number of spinorial components.
-    #        nsppol:
-    #            Number of spins.
-    #        nspden:
-    #            Number of spin density components.
-    #        datar:
-    #            numpy array with the field in real space.
-    #        structure:
-    #            pymatgen structure
-    #        iorder:
-    #            Order of the array. "c" for C ordering, "f" for Fortran ordering.
-    #    """
-    #    super(Density, self).__init__(nspinor, nsppol, nspden, rhor, structure, iorder=iorder)
 
     def get_nelect(self, spin=None):
         """
@@ -500,14 +445,9 @@
 
 class DensityReader(ETSF_Reader):
     """This object reads density data from a netcdf file."""
-<<<<<<< HEAD
 
     def read_den_dims(self):
-        """Returns an `AttrDict` dictionary with the dimensions characterizing the density"""
-=======
-    def read_dendims(self):
         """Returns an :class:`AttrDict` dictionary with the basic dimensions."""
->>>>>>> 40190740
         return AttrDict(
             cplex_den=self.read_dimvalue("real_or_complex_density"),
             nspinor=self.read_dimvalue("number_of_spinor_components"),
