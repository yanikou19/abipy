--- conflicted
+++ resolved
@@ -1,9 +1,5 @@
 #!/usr/bin/env python
-<<<<<<< HEAD
-=======
 # coding: utf-8
-from __future__ import unicode_literals, division, print_function
->>>>>>> 0f52cba2
 """
 Script to write GW Input for VASP and ABINIT / set up work flows.
 """
