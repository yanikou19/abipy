#!/usr/bin/env python
"""LDA+U band structure of NiO for several values of U-J."""
from __future__ import division, print_function, unicode_literals

import sys
import os
import numpy as np
import abipy.data as data  
import abipy.abilab as abilab


def make_scf_nscf_dos_inputs(structure, pseudos, luj_params):
    # Input file taken from tldau_2.in
    inp = abilab.AbiInput(pseudos=pseudos, ndtset=3)
    inp.set_structure(structure)

    # Global variables
    global_vars = dict(
        # 
        ecut=15,
        pawecutdg=30,
        nband=40,
        occopt=7,
        tsmear=0.015,
        nstep=50,
        paral_kgb=0,
        #
        # Spin
        nsppol=1,
        nspden=2,
        nspinor=1,
        spinat=[0,  0,  1,
                0,  0, -1,
                0,  0,  0,
                0,  0,  0],
        # Kpoint Grid
        # The k point grid is not symmetric, but the calculations being 
        # for the ground-state, this is not a problem.
    )

    inp.set_variables(**global_vars)
    inp.set_variables(**luj_params.to_abivars())

    # GS run.
    inp[1].set_variables(
        iscf=17,
        toldfe=1.0e-8,
        ngkpt=[2, 2, 2],
        chksymbreak=0, 
    )

    # Band structure run.
    inp[2].set_kpath(ndivsm=6)
    inp[2].set_variables(tolwfr=1e-10)

    # Dos calculation.
    inp[3].set_variables(
        iscf=-3,   # NSCF calculation
        ngkpt=structure.calc_ngkpt(nksmall=8),      
        shiftk=[0.0, 0.0, 0.0],
        nshiftk=1,
        tolwfr=1.e-8,
        #pawprtdos=1,
    )

    # Generate two input files for the GS and the NSCF run 
    scf_input, nscf_input, dos_input = inp.split_datasets()

    return scf_input, nscf_input, dos_input


def build_flow(options):
    # Working directory (default is the name of the script with '.py' removed and "run_" replaced by "flow_")
    workdir = options.workdir
    if not options.workdir:
        workdir = os.path.basename(__file__).replace(".py", "").replace("run_","flow_") 

    # Instantiate the TaskManager.
    manager = abilab.TaskManager.from_user_config() if not options.manager else \
              abilab.TaskManager.from_file(options.manager)

<<<<<<< HEAD
    flow = abilab.AbinitFlow(workdir=workdir, manager=manager)
=======
    flow = abilab.Flow(workdir, manager)
>>>>>>> 7f0f9514

    # Create the work for the band structure calculation.
    structure = data.structure_from_ucell("NiO")
    pseudos = data.pseudos("28ni.paw", "8o.2.paw")

    # The code below set up the parameters for the LDA+U calculation in NiO.
    #usepawu   1
    #lpawu   2 -1
    #upawu  8.0 0.0 eV
    #jpawu  0.8 0.0 eV
    usepawu = 1
    u_values = [5.0, 8.0]

    for u in u_values:
        # Apply U-J on Ni only.
        luj_params = abilab.LdauParams(usepawu, structure)
        luj_params.luj_for_symbol("Ni", l=2, u=u, j=0.1*u, unit="eV")

        scf_input, nscf_input, dos_input = make_scf_nscf_dos_inputs(structure, pseudos, luj_params)
                                                                       
        work = abilab.BandStructureWork(scf_input, nscf_input, dos_inputs=dos_input)
        flow.register_work(work)

    return flow.allocate()


@abilab.flow_main
def main(options):
    flow = build_flow(options)
    return flow.build_and_pickle_dump()


if __name__ == "__main__":
    sys.exit(main())<|MERGE_RESOLUTION|>--- conflicted
+++ resolved
@@ -79,11 +79,7 @@
     manager = abilab.TaskManager.from_user_config() if not options.manager else \
               abilab.TaskManager.from_file(options.manager)
 
-<<<<<<< HEAD
-    flow = abilab.AbinitFlow(workdir=workdir, manager=manager)
-=======
-    flow = abilab.Flow(workdir, manager)
->>>>>>> 7f0f9514
+    flow = abilab.Flow(workdir, manager=manager)
 
     # Create the work for the band structure calculation.
     structure = data.structure_from_ucell("NiO")
