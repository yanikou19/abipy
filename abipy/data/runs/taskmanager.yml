--- conflicted
+++ resolved
@@ -1,35 +1,12 @@
----
-#host: gmac
-<<<<<<< HEAD
 #qtype: shell
 #mpi_runner: mpirun
 #pre_run: "source ~/env.sh"
 #shell_env:
 #    PATH: "~/Coding/Abinit/bzr_archives/773/gmatteo-private/gcc/src/98_main/:$PATH"
 #    DYLD_LIBRARY_PATH: /opt/intel/composerxe-2011.0.085/mkl/lib/:/opt/intel/composerxe-2011.0.085/compiler/lib/:$DYLD_LIBRARY_PATH
-###omp_env:
-##    OMP_NUM_THREADS: 4
-=======
-qtype: shell
-mpi_runner: mpirun
-pre_run: "source ~/env.sh"
-shell_env:
-    PATH: "~/Coding/Abinit/bzr_archives/773/gmatteo-private/gcc/src/98_main/:$PATH"
-    DYLD_LIBRARY_PATH: /opt/intel/composerxe-2011.0.085/mkl/lib/:/opt/intel/composerxe-2011.0.085/compiler/lib/:$DYLD_LIBRARY_PATH
-omp_env:
-    OMP_NUM_THREADS: 4
->>>>>>> 7f0f9514
-policy:
-    autoparal: 1
-    max_ncpus: 2
-#    #automemory: 0
-#    #mode: aggressive
-#    #condition: {omp_ncpus: {$eq: 2}}}
-#    #condition: {mem_per_cpu: {$le: 10}}}
-#    #condition: {efficiency: {$gt: 0.99}}}
-#    #condition: {$and: [ {efficiency: {$gt: 0.99}}, {tot_ncpus: {$divisible: 2}} ]}
-#qtype: shell
-<<<<<<< HEAD
+#policy:
+#    autoparal: 1
+#    max_ncpus: 2
 qadapters: 
     - priority: 1 
       queue:
@@ -50,27 +27,6 @@
          mem_per_node: 4 Gb
          # Optional
          #condition: {"$eq": {omp_threads: 2}} 
-=======
-#qadapters: 
-#    - qname: gmac
-#      qtype: shell
-#      mpi_runner: mpirun
-#      pre_run: 
-#       - source ~/env.sh
-#       - ulimit
-#      partition:
-#         # Mandatory
-#         num_nodes: 1
-#         sockets_per_node: 1
-#         cores_per_socket: 2
-#         mem_per_node: 4 Gb
-#         timelimit: 1:00:00
-#         priority: 1
-#         min_cores: 1
-#         max_cores: 2
-#         # Optional
-#         #condition: {"$eq": {omp_threads: 2}} 
->>>>>>> 7f0f9514
 #db_connector:
 #    enabled: no
 #    database: abinit 
@@ -78,65 +34,4 @@
 #    #host: 0.0.0.0 
 #    #port: 8080 
 #    #user: gmatteo
-#    #password: helloworld
-...
-#---
-#qtype: pbs
-#mpi_runner: mpirun
-#policy:
-#    # Enable autoparal, use maximum 48 CPUS and force npfft==1 (autoparal==1 must be passed explicitly)
-#    autoparal: 1
-#    max_ncpus: 200
-#    automemory: 0
-#    #vars_condition: {"npfft": {$eq: 1}}
-#    #condition: {mem_per_cpu: {$le: 10}}}
-#    condition: {$and: [{tot_cpus: {$gt: 96}}, {omp_ncpus: {$eq: 4}}, {npfft: {$eq: 1}}]}
-#    #condition: {$and: [ {efficiency: {$gt: 0.99}}, {tot_ncpus: {$divisible: 2}} ]}
-#    #mode: aggressive
-#omp_env:
-#    OMP_NUM_THREADS: 4
-#qparams:
-#    #queue: main
-#    queue: large
-#    #model: ivybridge
-#    #model: ivy
-#    #place: excl
-#    walltime: |
-#        24:00:00
-#    group_list: naps
-#    #pvmem: 8000
-#    #vmem: 8000
-#    pvmem: 1900
-#    vmem: 1900
-#    select: 24
-#    ompthreads: 4
-#mpi_runner: mpirun
-#shell_env:
-#     PATH: /home/acad/ucl/naps/mgiantom/bzr_repos/793/gmatteo-private/build_omp/src/98_main:$PATH
-#modules:
-#    - compiler/intel/composerxe/2013_sp1.1.106
-#    - intelmpi
-#    - python/2.7
-## pre_run is a string in verbatim mode (note |)
-#pre_run: |
-#    ulimit
-#...
-#---
-#host: manneback:Oban
-#qtype: slurm
-#qparams:
-#    ntasks: 2
-#    time: 0:20:00
-#    partition: Oban
-##setup:"SetEnv intel13_intel",
-#modules:
-#    - intel/compilerpro/13.0.1.117
-#    - fftw3/intel/3.3
-#shell_env:
-#     PATH: /home/naps/ygillet/NAPS/src/abinit-7.4.3-public/tmp_intel13/src/98_main/:/home/naps/ygillet/NAPS/intel13/bin:$PATH
-#     LD_LIBRARY_PATH: /home/naps/ygillet/NAPS/intel13/lib:$LD_LIBRARY_PATH
-#mpi_runner: mpirun
-#policy:
-#    autoparal: 1
-#    max_ncpus: 2
-#...+#    #password: helloworld